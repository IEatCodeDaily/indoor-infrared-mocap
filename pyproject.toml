[tool.poetry]
name = "irtracking"
version = "0.1.0"
description = "Python app for Low Cost Motion Capture"
authors = ["IEatCodeDaily <raisalpwardana@gmail.com>"]
license = "MIT License"
readme = "README.md"
packages = [{include = "irtracking"}]

[tool.poetry.dependencies]
python = "~3.10.11"
numpy = "^2.2.0"
matplotlib = "^3.9.3"
pyvista = "0.44.2"
panel = "^1.5.4"
pycolmap = "^3.11.1"
h5py = "^3.12.1"
ffmpeg-python = "^0.2.0"
scipy = "^1.14.1"
<<<<<<< HEAD

=======
>>>>>>> 24f5e0fd

[tool.poetry.group.dev]
optional = true

[tool.poetry.group.dev.dependencies]
ipykernel = "^6.29.5"
jupyter = "^1.1.1"
ipywidgets = "7.7.1"
ipyvtklink = "0.2.3"
panel = "^1.5.4"
trame = "^3.7.1"
trame-client = "^3.5.0"
trame-server = "^3.2.3"
trame-vtk = "^2.8.12"
trame-vuetify = "^2.7.2"
pytest = "^8.3.4"

[tool.pytest.ini_options]
pythonpath = ["src"]
testpaths = ["tests"]

[build-system]
requires = ["poetry-core"]
build-backend = "poetry.core.masonry.api"
<|MERGE_RESOLUTION|>--- conflicted
+++ resolved
@@ -1,4 +1,5 @@
 [tool.poetry]
+name = "irtracking"
 name = "irtracking"
 version = "0.1.0"
 description = "Python app for Low Cost Motion Capture"
@@ -6,8 +7,10 @@
 license = "MIT License"
 readme = "README.md"
 packages = [{include = "irtracking"}]
+packages = [{include = "irtracking"}]
 
 [tool.poetry.dependencies]
+python = "~3.10.11"
 python = "~3.10.11"
 numpy = "^2.2.0"
 matplotlib = "^3.9.3"
@@ -17,10 +20,7 @@
 h5py = "^3.12.1"
 ffmpeg-python = "^0.2.0"
 scipy = "^1.14.1"
-<<<<<<< HEAD
 
-=======
->>>>>>> 24f5e0fd
 
 [tool.poetry.group.dev]
 optional = true
@@ -41,7 +41,13 @@
 [tool.pytest.ini_options]
 pythonpath = ["src"]
 testpaths = ["tests"]
+pytest = "^8.3.4"
+
+[tool.pytest.ini_options]
+pythonpath = ["src"]
+testpaths = ["tests"]
 
 [build-system]
 requires = ["poetry-core"]
 build-backend = "poetry.core.masonry.api"
+
